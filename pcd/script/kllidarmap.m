% Compute KL divergence of lidar scans given a lidar map.

%% Fetch parameters.
lidarparams

%% Compute KL divergence.
% Print caption.
hline(75, '#')
display(['Computing KL divergence of ', model, 'map of ', dataset, ...
    ' dataset ...'])

<<<<<<< HEAD
%% Compute KL divergence.
=======
% Load the lidar map and the unconditioned probability of no-return rays.
load(lidarMapFile, 'lidarMap', 'pnr');

% Determine the number of files used for evaluation.
n = numel(evalFile);

% Catch any error that occurs while computing the KL divergence.
>>>>>>> 49021f6e
ex = [];
try
    % Compute the KL divergence for each scan.
    parprogress(n);
    DghScan = NaN(n, 1);
    parfor i = 1 : n
        % Read laser scan.
        ls = lsread([dataFolder, '/', evalFile(i).name], rlim);
        
        % Compute the measurement likelihood.
        switch lower(model)
            case 'decay'
                [pi, Li] = decayray(ls, constrain(lidarMap, decayLim));
            case 'ref'
                [pi, Li] = refray(ls, constrain(lidarMap, refLim));
            case 'lf'
                [pi, Li] = lfray(ls, constrain(lidarMap, lfLim), pnr);
            otherwise
                error(['Sensor model ', model, ' not supported.'])
        end
        
        % Compute the KL divergence of the scan.
        DghScan(i) = -sum([Li; log(pi)]);
        
        % Update the progress bar.
        parprogress;
    end
    parprogress(0);
catch ex
    display(ex.msgtext)
end

% Merge the KL divergences of several scans to get the divergence of at
% least one full scanner revolution.
Dgh = sum(reshape(DghScan(1:n>floor(n/pcdPerLs)*pcdPerLs), pcdPerLs, []));

% Save the KL divergence to file.
save(klFile, 'lidarMapFile', 'dataset', 'model', 'decayLim', ...
<<<<<<< HEAD
    'refLim', 'lfLim', 'Dgh', 'ex', '-v7.3');
=======
    'refLim', 'lfLim', 'pcdPerLs', 'DghScan', 'Dgh', 'ex', '-v7.3');
>>>>>>> 49021f6e
display(['Result written to ', klFile, '.'])
<|MERGE_RESOLUTION|>--- conflicted
+++ resolved
@@ -1,66 +1,58 @@
-% Compute KL divergence of lidar scans given a lidar map.
-
-%% Fetch parameters.
-lidarparams
-
-%% Compute KL divergence.
-% Print caption.
-hline(75, '#')
-display(['Computing KL divergence of ', model, 'map of ', dataset, ...
-    ' dataset ...'])
-
-<<<<<<< HEAD
-%% Compute KL divergence.
-=======
-% Load the lidar map and the unconditioned probability of no-return rays.
-load(lidarMapFile, 'lidarMap', 'pnr');
-
-% Determine the number of files used for evaluation.
-n = numel(evalFile);
-
-% Catch any error that occurs while computing the KL divergence.
->>>>>>> 49021f6e
-ex = [];
-try
-    % Compute the KL divergence for each scan.
-    parprogress(n);
-    DghScan = NaN(n, 1);
-    parfor i = 1 : n
-        % Read laser scan.
-        ls = lsread([dataFolder, '/', evalFile(i).name], rlim);
-        
-        % Compute the measurement likelihood.
-        switch lower(model)
-            case 'decay'
-                [pi, Li] = decayray(ls, constrain(lidarMap, decayLim));
-            case 'ref'
-                [pi, Li] = refray(ls, constrain(lidarMap, refLim));
-            case 'lf'
-                [pi, Li] = lfray(ls, constrain(lidarMap, lfLim), pnr);
-            otherwise
-                error(['Sensor model ', model, ' not supported.'])
-        end
-        
-        % Compute the KL divergence of the scan.
-        DghScan(i) = -sum([Li; log(pi)]);
-        
-        % Update the progress bar.
-        parprogress;
-    end
-    parprogress(0);
-catch ex
-    display(ex.msgtext)
-end
-
-% Merge the KL divergences of several scans to get the divergence of at
-% least one full scanner revolution.
-Dgh = sum(reshape(DghScan(1:n>floor(n/pcdPerLs)*pcdPerLs), pcdPerLs, []));
-
-% Save the KL divergence to file.
-save(klFile, 'lidarMapFile', 'dataset', 'model', 'decayLim', ...
-<<<<<<< HEAD
-    'refLim', 'lfLim', 'Dgh', 'ex', '-v7.3');
-=======
-    'refLim', 'lfLim', 'pcdPerLs', 'DghScan', 'Dgh', 'ex', '-v7.3');
->>>>>>> 49021f6e
-display(['Result written to ', klFile, '.'])
+% Compute KL divergence of lidar scans given a lidar map.
+
+%% Fetch parameters.
+lidarparams
+
+%% Compute KL divergence.
+% Print caption.
+hline(75, '#')
+display(['Computing KL divergence of ', model, 'map of ', dataset, ...
+    ' dataset ...'])
+
+% Load the lidar map and the unconditioned probability of no-return rays.
+load(lidarMapFile, 'lidarMap', 'pnr');
+
+% Determine the number of files used for evaluation.
+n = numel(evalFile);
+
+% Catch any error that occurs while computing the KL divergence.
+ex = [];
+try
+    % Compute the KL divergence for each scan.
+    parprogress(n);
+    DghScan = NaN(n, 1);
+    parfor i = 1 : n
+        % Read laser scan.
+        ls = lsread([dataFolder, '/', evalFile(i).name], rlim);
+        
+        % Compute the measurement likelihood.
+        switch lower(model)
+            case 'decay'
+                [pi, Li] = decayray(ls, constrain(lidarMap, decayLim));
+            case 'ref'
+                [pi, Li] = refray(ls, constrain(lidarMap, refLim));
+            case 'lf'
+                [pi, Li] = lfray(ls, constrain(lidarMap, lfLim), pnr);
+            otherwise
+                error(['Sensor model ', model, ' not supported.'])
+        end
+        
+        % Compute the KL divergence of the scan.
+        DghScan(i) = -sum([Li; log(pi)]);
+        
+        % Update the progress bar.
+        parprogress;
+    end
+    parprogress(0);
+catch ex
+    display(ex.msgtext)
+end
+
+% Merge the KL divergences of several scans to get the divergence of at
+% least one full scanner revolution.
+Dgh = sum(reshape(DghScan(1:n>floor(n/pcdPerLs)*pcdPerLs), pcdPerLs, []));
+
+% Save the KL divergence to file.
+save(klFile, 'lidarMapFile', 'dataset', 'model', 'decayLim', ...
+    'refLim', 'lfLim', 'pcdPerLs', 'DghScan', 'Dgh', 'ex', '-v7.3');
+display(['Result written to ', klFile, '.'])